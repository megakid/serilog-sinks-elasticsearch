﻿// Copyright 2014 Serilog Contributors
// 
// Licensed under the Apache License, Version 2.0 (the "License");
// you may not use this file except in compliance with the License.
// You may obtain a copy of the License at
// 
//     http://www.apache.org/licenses/LICENSE-2.0
// 
// Unless required by applicable law or agreed to in writing, software
// distributed under the License is distributed on an "AS IS" BASIS,
// WITHOUT WARRANTIES OR CONDITIONS OF ANY KIND, either express or implied.
// See the License for the specific language governing permissions and
// limitations under the License.

using System;
using System.Collections.Generic;
using System.Globalization;
using System.IO;
using System.Linq;
using System.Reflection;
using System.Runtime.Serialization;
using System.Text;
using Elasticsearch.Net.Serialization;
using Serilog.Events;
using Serilog.Formatting.Json;
using Serilog.Parsing;

namespace Serilog.Sinks.Elasticsearch
{
    /// <summary>
    /// Custom Json formatter that respects the configured property name handling and forces 'Timestamp' to @timestamp
    /// </summary>
    public class ElasticsearchJsonFormatter : JsonFormatter
    {
        readonly IElasticsearchSerializer _serializer;
        readonly bool _inlineFields;

        /// <summary>
        /// Construct a <see cref="ElasticsearchJsonFormatter"/>.
        /// </summary>
        /// <param name="omitEnclosingObject">If true, the properties of the event will be written to
        /// the output without enclosing braces. Otherwise, if false, each event will be written as a well-formed
        /// JSON object.</param>
        /// <param name="closingDelimiter">A string that will be written after each log event is formatted.
        /// If null, <see cref="Environment.NewLine"/> will be used. Ignored if <paramref name="omitEnclosingObject"/>
        /// is true.</param>
        /// <param name="renderMessage">If true, the message will be rendered and written to the output as a
        /// property named RenderedMessage.</param>
        /// <param name="formatProvider">Supplies culture-specific formatting information, or null.</param>
        /// <param name="serializer">Inject a serializer to force objects to be serialized over being ToString()</param>
        /// <param name="inlineFields">When set to true values will be written at the root of the json document</param>
        public ElasticsearchJsonFormatter(bool omitEnclosingObject = false,
            string closingDelimiter = null,
            bool renderMessage = false,
            IFormatProvider formatProvider = null,
            IElasticsearchSerializer serializer = null,
            bool inlineFields = false)
            : base(omitEnclosingObject, closingDelimiter, renderMessage, formatProvider)
        {
            _serializer = serializer;
            _inlineFields = inlineFields;      
        }

#if NET4
        /// <summary>
        /// Writes out individual renderings of attached properties
        /// </summary>
        protected override void WriteRenderings(IGrouping<string, PropertyToken>[] tokensWithFormat, IDictionary<string, LogEventPropertyValue> properties, TextWriter output)
        {
            output.Write(",\"{0}\":{{", "renderings");
            WriteRenderingsValues(tokensWithFormat, properties, output);
            output.Write("}");
        }

        /// <summary>
        /// Writes out the attached properties
        /// </summary>
        protected override void WriteProperties(IDictionary<string, LogEventPropertyValue> properties, TextWriter output)
        {
            if (!_inlineFields)
                output.Write(",\"{0}\":{{", "fields");
            else
                output.Write(",");

            WritePropertiesValues(properties, output);

            if (!_inlineFields)
                output.Write("}");
        }

#else
        /// <summary>
        /// Writes out individual renderings of attached properties
        /// </summary>
        protected override void WriteRenderings(IGrouping<string, PropertyToken>[] tokensWithFormat, IReadOnlyDictionary<string, LogEventPropertyValue> properties, TextWriter output)
        {
            output.Write(",\"{0}\":{{", "renderings");
            WriteRenderingsValues(tokensWithFormat, properties, output);
            output.Write("}");
        }

        /// <summary>
        /// Writes out the attached properties
        /// </summary>
        protected override void WriteProperties(IReadOnlyDictionary<string, LogEventPropertyValue> properties, TextWriter output)
        {
            if (!_inlineFields)
                output.Write(",\"{0}\":{{", "fields");
            else
                output.Write(",");

            WritePropertiesValues(properties, output);

            if (!_inlineFields)
                output.Write("}");
        }

#endif

        /// <summary>
        /// Writes out the attached exception
        /// </summary>
        protected override void WriteException(Exception exception, ref string delim, TextWriter output)
        {
            output.Write(delim);
            output.Write("\"");
            output.Write("exceptions");
            output.Write("\":[");

            delim = "";
            this.WriteExceptionSerializationInfo(exception, ref delim, output, depth: 0);
            output.Write("]");
<<<<<<< HEAD
        }

        private void WriteExceptionSerializationInfo(Exception exception, ref string delim, TextWriter output, int depth)
        {

            var si = new SerializationInfo(exception.GetType(), new FormatterConverter());
            var sc = new StreamingContext();
            exception.GetObjectData(si, sc);

            var helpUrl = si.GetString("HelpURL");
            var stackTrace = si.GetString("StackTraceString");
            var remoteStackTrace = si.GetString("RemoteStackTraceString");
            var remoteStackIndex = si.GetInt32("RemoteStackIndex");
            var exceptionMethod = si.GetString("ExceptionMethod");
            var hresult = si.GetInt32("HResult");
            var source = si.GetString("Source");
            var className = si.GetString("ClassName");
            var watsonBuckets = si.GetValue("WatsonBuckets", typeof(byte[])) as byte[];

            //TODO Loop over ISerializable data

            output.Write(delim);
            output.Write("{");
            delim = "";
            this.WriteJsonProperty("Depth", depth, ref delim, output);
            this.WriteJsonProperty("ClassName", className, ref delim, output);
            this.WriteJsonProperty("Message", exception.Message, ref delim, output);
            this.WriteJsonProperty("Source", source, ref delim, output);
            this.WriteJsonProperty("StackTraceString", stackTrace, ref delim, output);
            this.WriteJsonProperty("RemoteStackTraceString", remoteStackTrace, ref delim, output);
            this.WriteJsonProperty("RemoteStackIndex", remoteStackIndex, ref delim, output);
            this.WriteStructuredExceptionMethod(exceptionMethod, ref delim, output);
            this.WriteJsonProperty("HResult", hresult, ref delim, output);
            this.WriteJsonProperty("HelpURL", helpUrl, ref delim, output);
            
            //writing byte[] will fall back to serializer and they differ in output 
            //JsonNET assumes string, simplejson writes array of numerics.
            //Skip for now
            //this.WriteJsonProperty("WatsonBuckets", watsonBuckets, ref delim, output);

            output.Write("}");
            delim = ",";
            if (exception.InnerException != null && depth < 20)
                this.WriteExceptionSerializationInfo(exception.InnerException, ref delim, output, ++depth);
        }

=======
        }

        private void WriteExceptionSerializationInfo(Exception exception, ref string delim, TextWriter output, int depth)
        {

            var si = new SerializationInfo(exception.GetType(), new FormatterConverter());
            var sc = new StreamingContext();
            exception.GetObjectData(si, sc);

            var helpUrl = si.GetString("HelpURL");
            var stackTrace = si.GetString("StackTraceString");
            var remoteStackTrace = si.GetString("RemoteStackTraceString");
            var remoteStackIndex = si.GetInt32("RemoteStackIndex");
            var exceptionMethod = si.GetString("ExceptionMethod");
            var hresult = si.GetInt32("HResult");
            var source = si.GetString("Source");
            var className = si.GetString("ClassName");
            var watsonBuckets = si.GetValue("WatsonBuckets", typeof(byte[])) as byte[];

            //TODO Loop over ISerializable data

            output.Write(delim);
            output.Write("{");
            delim = "";
            this.WriteJsonProperty("Depth", depth, ref delim, output);
            this.WriteJsonProperty("ClassName", className, ref delim, output);
            this.WriteJsonProperty("Message", exception.Message, ref delim, output);
            this.WriteJsonProperty("Source", source, ref delim, output);
            this.WriteJsonProperty("StackTraceString", stackTrace, ref delim, output);
            this.WriteJsonProperty("RemoteStackTraceString", remoteStackTrace, ref delim, output);
            this.WriteJsonProperty("RemoteStackIndex", remoteStackIndex, ref delim, output);
            this.WriteStructuredExceptionMethod(exceptionMethod, ref delim, output);
            this.WriteJsonProperty("HResult", hresult, ref delim, output);
            this.WriteJsonProperty("HelpURL", helpUrl, ref delim, output);

            //writing byte[] will fall back to serializer and they differ in output 
            //JsonNET assumes string, simplejson writes array of numerics.
            //Skip for now
            //this.WriteJsonProperty("WatsonBuckets", watsonBuckets, ref delim, output);

            output.Write("}");
            delim = ",";
            if (exception.InnerException != null && depth < 20)
                this.WriteExceptionSerializationInfo(exception.InnerException, ref delim, output, ++depth);
        }

>>>>>>> 1217ac79
        private void WriteStructuredExceptionMethod(string exceptionMethodString, ref string delim, TextWriter output)
        {
            if (string.IsNullOrWhiteSpace(exceptionMethodString)) return;

            var args = exceptionMethodString.Split('\0', '\n');

<<<<<<< HEAD
            if (args.Length!=5) return;
=======
            if (args.Length != 5) return;
>>>>>>> 1217ac79

            var memberType = Int32.Parse(args[0], CultureInfo.InvariantCulture);
            var name = args[1];
            var assemblyName = args[2];
            var className = args[3];
            var signature = args[4];
            var an = new AssemblyName(assemblyName);
            output.Write(delim);
            output.Write("\"");
            output.Write("ExceptionMethod");
            output.Write("\":{");
            delim = "";
            this.WriteJsonProperty("Name", name, ref delim, output);
            this.WriteJsonProperty("AssemblyName", an.Name, ref delim, output);
            this.WriteJsonProperty("AssemblyVersion", an.Version.ToString(), ref delim, output);
<<<<<<< HEAD
            this.WriteJsonProperty("AssemblyCulture", an.CultureName, ref delim, output);
            this.WriteJsonProperty("ClassName", className, ref delim, output);
            this.WriteJsonProperty("Signature", signature, ref delim, output);
            this.WriteJsonProperty("MemberType", memberType, ref delim, output);
            
=======
#if !NET4
            this.WriteJsonProperty("AssemblyCulture", an.CultureName, ref delim, output);
#endif
            this.WriteJsonProperty("ClassName", className, ref delim, output);
            this.WriteJsonProperty("Signature", signature, ref delim, output);
            this.WriteJsonProperty("MemberType", memberType, ref delim, output);

>>>>>>> 1217ac79
            output.Write("}");
            delim = ",";
        }


        /// <summary>
        /// (Optionally) writes out the rendered message
        /// </summary>
        protected override void WriteRenderedMessage(string message, ref string delim, TextWriter output)
        {
            WriteJsonProperty("message", message, ref delim, output);
        }

        /// <summary>
        /// Writes out the message template for the logevent.
        /// </summary>
        protected override void WriteMessageTemplate(string template, ref string delim, TextWriter output)
        {
            WriteJsonProperty("messageTemplate", template, ref delim, output);
        }

        /// <summary>
        /// Writes out the log level
        /// </summary>
        protected override void WriteLevel(LogEventLevel level, ref string delim, TextWriter output)
        {
            var stringLevel = Enum.GetName(typeof(LogEventLevel), level);
            WriteJsonProperty("level", stringLevel, ref delim, output);
        }

        /// <summary>
        /// Writes out the log timestamp
        /// </summary>
        protected override void WriteTimestamp(DateTimeOffset timestamp, ref string delim, TextWriter output)
        {
            WriteJsonProperty("@timestamp", timestamp, ref delim, output);
        }

        /// <summary>
        /// Allows a subclass to write out objects that have no configured literal writer.
        /// </summary>
        /// <param name="value">The value to be written as a json construct</param>
        /// <param name="output">The writer to write on</param>
        protected override void WriteLiteralValue(object value, TextWriter output)
        {
            if (_serializer != null)
            {
                var json = _serializer.Serialize(value, SerializationFormatting.None);
                var jsonString = Encoding.UTF8.GetString(json);
                output.Write(jsonString);
                return;
            }

            base.WriteLiteralValue(value, output);
        }

    }
}<|MERGE_RESOLUTION|>--- conflicted
+++ resolved
@@ -58,7 +58,7 @@
             : base(omitEnclosingObject, closingDelimiter, renderMessage, formatProvider)
         {
             _serializer = serializer;
-            _inlineFields = inlineFields;      
+            _inlineFields = inlineFields;
         }
 
 #if NET4
@@ -130,7 +130,6 @@
             delim = "";
             this.WriteExceptionSerializationInfo(exception, ref delim, output, depth: 0);
             output.Write("]");
-<<<<<<< HEAD
         }
 
         private void WriteExceptionSerializationInfo(Exception exception, ref string delim, TextWriter output, int depth)
@@ -165,7 +164,7 @@
             this.WriteStructuredExceptionMethod(exceptionMethod, ref delim, output);
             this.WriteJsonProperty("HResult", hresult, ref delim, output);
             this.WriteJsonProperty("HelpURL", helpUrl, ref delim, output);
-            
+
             //writing byte[] will fall back to serializer and they differ in output 
             //JsonNET assumes string, simplejson writes array of numerics.
             //Skip for now
@@ -177,65 +176,13 @@
                 this.WriteExceptionSerializationInfo(exception.InnerException, ref delim, output, ++depth);
         }
 
-=======
-        }
-
-        private void WriteExceptionSerializationInfo(Exception exception, ref string delim, TextWriter output, int depth)
-        {
-
-            var si = new SerializationInfo(exception.GetType(), new FormatterConverter());
-            var sc = new StreamingContext();
-            exception.GetObjectData(si, sc);
-
-            var helpUrl = si.GetString("HelpURL");
-            var stackTrace = si.GetString("StackTraceString");
-            var remoteStackTrace = si.GetString("RemoteStackTraceString");
-            var remoteStackIndex = si.GetInt32("RemoteStackIndex");
-            var exceptionMethod = si.GetString("ExceptionMethod");
-            var hresult = si.GetInt32("HResult");
-            var source = si.GetString("Source");
-            var className = si.GetString("ClassName");
-            var watsonBuckets = si.GetValue("WatsonBuckets", typeof(byte[])) as byte[];
-
-            //TODO Loop over ISerializable data
-
-            output.Write(delim);
-            output.Write("{");
-            delim = "";
-            this.WriteJsonProperty("Depth", depth, ref delim, output);
-            this.WriteJsonProperty("ClassName", className, ref delim, output);
-            this.WriteJsonProperty("Message", exception.Message, ref delim, output);
-            this.WriteJsonProperty("Source", source, ref delim, output);
-            this.WriteJsonProperty("StackTraceString", stackTrace, ref delim, output);
-            this.WriteJsonProperty("RemoteStackTraceString", remoteStackTrace, ref delim, output);
-            this.WriteJsonProperty("RemoteStackIndex", remoteStackIndex, ref delim, output);
-            this.WriteStructuredExceptionMethod(exceptionMethod, ref delim, output);
-            this.WriteJsonProperty("HResult", hresult, ref delim, output);
-            this.WriteJsonProperty("HelpURL", helpUrl, ref delim, output);
-
-            //writing byte[] will fall back to serializer and they differ in output 
-            //JsonNET assumes string, simplejson writes array of numerics.
-            //Skip for now
-            //this.WriteJsonProperty("WatsonBuckets", watsonBuckets, ref delim, output);
-
-            output.Write("}");
-            delim = ",";
-            if (exception.InnerException != null && depth < 20)
-                this.WriteExceptionSerializationInfo(exception.InnerException, ref delim, output, ++depth);
-        }
-
->>>>>>> 1217ac79
         private void WriteStructuredExceptionMethod(string exceptionMethodString, ref string delim, TextWriter output)
         {
             if (string.IsNullOrWhiteSpace(exceptionMethodString)) return;
 
             var args = exceptionMethodString.Split('\0', '\n');
 
-<<<<<<< HEAD
-            if (args.Length!=5) return;
-=======
             if (args.Length != 5) return;
->>>>>>> 1217ac79
 
             var memberType = Int32.Parse(args[0], CultureInfo.InvariantCulture);
             var name = args[1];
@@ -251,13 +198,6 @@
             this.WriteJsonProperty("Name", name, ref delim, output);
             this.WriteJsonProperty("AssemblyName", an.Name, ref delim, output);
             this.WriteJsonProperty("AssemblyVersion", an.Version.ToString(), ref delim, output);
-<<<<<<< HEAD
-            this.WriteJsonProperty("AssemblyCulture", an.CultureName, ref delim, output);
-            this.WriteJsonProperty("ClassName", className, ref delim, output);
-            this.WriteJsonProperty("Signature", signature, ref delim, output);
-            this.WriteJsonProperty("MemberType", memberType, ref delim, output);
-            
-=======
 #if !NET4
             this.WriteJsonProperty("AssemblyCulture", an.CultureName, ref delim, output);
 #endif
@@ -265,7 +205,6 @@
             this.WriteJsonProperty("Signature", signature, ref delim, output);
             this.WriteJsonProperty("MemberType", memberType, ref delim, output);
 
->>>>>>> 1217ac79
             output.Write("}");
             delim = ",";
         }
