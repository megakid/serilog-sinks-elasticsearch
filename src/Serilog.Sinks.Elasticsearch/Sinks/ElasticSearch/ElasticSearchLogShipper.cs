--- conflicted
+++ resolved
@@ -181,12 +181,7 @@
 
                         if (count > 0)
                         {
-<<<<<<< HEAD
-                          
-                            var response = _state.Client.Bulk(payload);
-=======
                             var response = _state.Client.Bulk<DynamicResponse>(payload);
->>>>>>> 27f0f168
 
                             if (response.Success)
                             {
