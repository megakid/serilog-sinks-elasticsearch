﻿// Copyright 2014 Serilog Contributors
// 
// Licensed under the Apache License, Version 2.0 (the "License");
// you may not use this file except in compliance with the License.
// You may obtain a copy of the License at
// 
//     http://www.apache.org/licenses/LICENSE-2.0
// 
// Unless required by applicable law or agreed to in writing, software
// distributed under the License is distributed on an "AS IS" BASIS,
// WITHOUT WARRANTIES OR CONDITIONS OF ANY KIND, either express or implied.
// See the License for the specific language governing permissions and
// limitations under the License.

using System;
using System.Collections.Generic;
using System.IO;
using System.Linq;
using Serilog.Debugging;
using Serilog.Events;
using Serilog.Sinks.PeriodicBatching;

namespace Serilog.Sinks.Elasticsearch
{
    using global::Elasticsearch.Net;

    /// <summary>
    /// Writes log events as documents to ElasticSearch.
    /// </summary>
    public class ElasticsearchSink : PeriodicBatchingSink
    {

        private readonly ElasticsearchSinkState _state;

        /// <summary>
        /// Creates a new ElasticsearchSink instance with the provided options
        /// </summary>
        /// <param name="options">Options configuring how the sink behaves, may NOT be null</param>
        public ElasticsearchSink(ElasticsearchSinkOptions options)
            : base(options.BatchPostingLimit, options.Period)
        {
            _state = ElasticsearchSinkState.Create(options);
            _state.RegisterTemplateIfNeeded();
        }

        /// <summary>
        /// Emit a batch of log events, running to completion synchronously.
        /// </summary>
        /// <param name="events">The events to emit.</param>
        /// <remarks>
        /// Override either <see cref="M:Serilog.Sinks.PeriodicBatching.PeriodicBatchingSink.EmitBatch(System.Collections.Generic.IEnumerable{Serilog.Events.LogEvent})" />
        ///  or <see cref="M:Serilog.Sinks.PeriodicBatching.PeriodicBatchingSink.EmitBatchAsync(System.Collections.Generic.IEnumerable{Serilog.Events.LogEvent})" />,
        /// not both.
        /// </remarks>
        protected override void EmitBatch(IEnumerable<LogEvent> events)
        {
<<<<<<< HEAD
            var result = this.EmitBatchChecked(events);

            // Handle the results from ES, check if there are any errors.
            if (result.Success && result.Response["errors"] == true)
            {

                var indexer = 0;
                var items = result.Response["items"];
                foreach (var item in items)
                {
                    if (item.create != null && item.create.error != null)
                    {
                        var e = events.ElementAt(indexer);
                        if (_state.Options.EmitEventFailure.HasFlag(EmitEventFailureHandling.WriteToSelfLog))
                        {
                            // ES reports an error, output the error to the selflog
                            SelfLog.WriteLine("Failed to store event with template '{0}' into Elasticsearch. Elasticsearch reports for index {1} the following: {2}",
                                e.MessageTemplate,
                                item.create._index,
                                item.create.error);
                        }
                        if (_state.Options.EmitEventFailure.HasFlag(EmitEventFailureHandling.WriteToFailureSink) && _state.Options.FailureSink != null)
                        {
                            // Send to a failure sink
                            try
                            {
                                _state.Options.FailureSink.Emit(e);
                            }
                            catch (Exception ex)
                            {
                                // We do not let this fail too
                                SelfLog.WriteLine("Caught exception {0} while emitting to sink {1}.", ex, _state.Options.FailureSink);
                            }
                        }
                    }
                    indexer++;
                }


            }
=======
            this.EmitBatchChecked<DynamicResponse>(events);
>>>>>>> 27f0f168
        }

        /// <summary>
        /// Emit a batch of log events, running to completion synchronously.
        /// </summary>
        /// <param name="events">The events to emit.</param>
        /// <returns>Response from Elasticsearch</returns>
        protected virtual ElasticsearchResponse<T> EmitBatchChecked<T>(IEnumerable<LogEvent> events) where T: class
        {
            // ReSharper disable PossibleMultipleEnumeration
            if (events == null || !events.Any())
                return null;

            var payload = new List<string>();
            foreach (var e in events)
            {
                var indexName = _state.GetIndexForEvent(e, e.Timestamp.ToUniversalTime());
                var action = new { index = new { _index = indexName, _type = _state.Options.TypeName } };
                var actionJson = _state.Serialize(action);
                payload.Add(actionJson);
                var sw = new StringWriter();
                _state.Formatter.Format(e, sw);
                payload.Add(sw.ToString());
            }
            return _state.Client.Bulk<T>(payload);
        }
    }
}<|MERGE_RESOLUTION|>--- conflicted
+++ resolved
@@ -54,7 +54,6 @@
         /// </remarks>
         protected override void EmitBatch(IEnumerable<LogEvent> events)
         {
-<<<<<<< HEAD
             var result = this.EmitBatchChecked(events);
 
             // Handle the results from ES, check if there are any errors.
@@ -95,9 +94,6 @@
 
 
             }
-=======
-            this.EmitBatchChecked<DynamicResponse>(events);
->>>>>>> 27f0f168
         }
 
         /// <summary>
